import logging.config

from fastapi import FastAPI

from auth import api as api_auth
from config import settings
from file import api as api_file
from file.api import jwt_protected_router
<<<<<<< HEAD
# from file.consumidor import start_rabbitmq_consumer
from app.adapters.api.fastapi_adapter import app

# if settings.IS_PROD:
#     sentry_sdk.init(
#         dsn='https://cb1fd25bacff4026862ef4e20a24f1d4@us.sentry.io/4506700195168256',
#         # Set traces_sample_rate to 1.0 to capture 100%
#         # of transactions for performance monitoring.
#         traces_sample_rate=1.0,
#         profiles_sample_rate=1.0,
#     )
#     newrelic.agent.initialize('newrelic.ini')
#     newrelic.agent.register_application()

# # Configurações de logging
# LOGGING = (
#     {
#         'version': 1,
#         'disable_existing_loggers': False,
#         'formatters': {
#             'base': {'format': '{name} ({levelname}) :: {message}', 'style': '{'},
#         },
#
#         'handlers': {
#             'console': {'class': 'logging.StreamHandler', 'formatter': 'base'},
#             'logtail': {
#                 'class': 'logtail.LogtailHandler',
#                 'formatter': 'base',
#                 'source_token': settings.LOG_TAIL_TOKEN,
#             },
#         },
#         'loggers': {
#             'esteira': {'handlers': ['console', 'logtail'], 'level': 'INFO'},
#             'duplicidade': {'handlers': ['console', 'logtail'], 'level': 'INFO'},
#             'validate_eligibility': {'handlers': ['console', 'logtail'], 'level': 'INFO'},
#             'setup_consumer': {'handlers': ['console', 'logtail'], 'level': 'INFO'},
#             'consuming': {'handlers': ['console', 'logtail'], 'level': 'INFO'},
#             'save_contract_holder': {'handlers': ['console', 'logtail'], 'level': 'INFO'},
#             'check_log': {'handlers': ['console', 'logtail'], 'level': 'INFO'},
#         }
#     }
# )

# logging.config.dictConfig(LOGGING)
=======
>>>>>>> 38122135

app = FastAPI(title=settings.APP_NAME)

# Roteadores para as APIs
app.include_router(jwt_protected_router, prefix='/api', tags=['API Protegida por JWT'])
app.include_router(api_file.router, prefix='/api', tags=['api'])
app.include_router(api_auth.router, prefix='/auth', tags=['auth'])


@app.get('/', include_in_schema=False)
def read_root():
    return {'status': 'Ok'}


logger = logging.getLogger('check_log')
logger.info("Iniciando aplicação")<|MERGE_RESOLUTION|>--- conflicted
+++ resolved
@@ -6,53 +6,6 @@
 from config import settings
 from file import api as api_file
 from file.api import jwt_protected_router
-<<<<<<< HEAD
-# from file.consumidor import start_rabbitmq_consumer
-from app.adapters.api.fastapi_adapter import app
-
-# if settings.IS_PROD:
-#     sentry_sdk.init(
-#         dsn='https://cb1fd25bacff4026862ef4e20a24f1d4@us.sentry.io/4506700195168256',
-#         # Set traces_sample_rate to 1.0 to capture 100%
-#         # of transactions for performance monitoring.
-#         traces_sample_rate=1.0,
-#         profiles_sample_rate=1.0,
-#     )
-#     newrelic.agent.initialize('newrelic.ini')
-#     newrelic.agent.register_application()
-
-# # Configurações de logging
-# LOGGING = (
-#     {
-#         'version': 1,
-#         'disable_existing_loggers': False,
-#         'formatters': {
-#             'base': {'format': '{name} ({levelname}) :: {message}', 'style': '{'},
-#         },
-#
-#         'handlers': {
-#             'console': {'class': 'logging.StreamHandler', 'formatter': 'base'},
-#             'logtail': {
-#                 'class': 'logtail.LogtailHandler',
-#                 'formatter': 'base',
-#                 'source_token': settings.LOG_TAIL_TOKEN,
-#             },
-#         },
-#         'loggers': {
-#             'esteira': {'handlers': ['console', 'logtail'], 'level': 'INFO'},
-#             'duplicidade': {'handlers': ['console', 'logtail'], 'level': 'INFO'},
-#             'validate_eligibility': {'handlers': ['console', 'logtail'], 'level': 'INFO'},
-#             'setup_consumer': {'handlers': ['console', 'logtail'], 'level': 'INFO'},
-#             'consuming': {'handlers': ['console', 'logtail'], 'level': 'INFO'},
-#             'save_contract_holder': {'handlers': ['console', 'logtail'], 'level': 'INFO'},
-#             'check_log': {'handlers': ['console', 'logtail'], 'level': 'INFO'},
-#         }
-#     }
-# )
-
-# logging.config.dictConfig(LOGGING)
-=======
->>>>>>> 38122135
 
 app = FastAPI(title=settings.APP_NAME)
 
